// Mapping of class indices to gesture names, per training: 0=paper, 1=rock, 2=scissors
const CLASS_NAMES = ["paper", "rock", "scissors"];

<<<<<<< HEAD
// Map prediction to emoji
const emojiMap = {
  "rock": "✊",
  "paper": "🖐️",
  "scissors": "✌️"
};

=======


 
>>>>>>> b9149246
// Global state
let ortSession = null;              // ONNX Runtime inference session
let handDetector = null;            // MediaPipe Hands instance
let capturedImage = null;           // Last captured image (for feedback storage)
const collectedData = [];           // Array to store data for misclassifications
let isUploading = false;            // Flag to prevent multiple uploads
window.lastPredictionFeatures = null; // Store last features for upload
let userScore = 0;
let pcScore = 0;

// HTML elements
const video = document.getElementById('webcam');
const canvas = document.getElementById('capture-canvas');
const resultDiv = document.getElementById('result');
const feedbackDiv = document.getElementById('feedback');
const feedbackButtons = document.querySelectorAll('.feedback-btn');
const downloadBtn = document.getElementById('download-btn');
<<<<<<< HEAD
const userScoreSpan = document.getElementById('user-score');
const pcScoreSpan = document.getElementById('pc-score');
const scoreboardDiv = document.getElementById('scoreboard');

// Create upload status element if it doesn't exist
let uploadStatusDiv = document.getElementById('upload-status');
if (!uploadStatusDiv) {
  uploadStatusDiv = document.createElement('div');
  uploadStatusDiv.id = 'upload-status';
  uploadStatusDiv.style.display = 'none';
  // Insert it after the feedback div
  feedbackDiv.parentNode.insertBefore(uploadStatusDiv, feedbackDiv.nextSibling);
}

=======
let userScore = 0;
let pcScore = 0;
const userScoreSpan = document.getElementById('user-score'); // New: Element to display user score
const pcScoreSpan = document.getElementById('pc-score');     // New: Element to display PC score
const scoreboardDiv = document.getElementById('scoreboard');
 
>>>>>>> b9149246
// 1. Initialize webcam video stream
async function setupWebcam() {
  try {
    const stream = await navigator.mediaDevices.getUserMedia({ video: true });
    video.srcObject = stream;
    await new Promise((resolve) => (video.onloadedmetadata = resolve));
    console.log("Webcam video started");
  } catch (err) {
    alert("Error accessing webcam: " + err);
  }
}

// Function to update the scoreboard display
function updateScoreboard() {
  if (userScoreSpan && pcScoreSpan) {
    userScoreSpan.textContent = userScore;
    pcScoreSpan.textContent = pcScore;
  } else {
    console.error("Error: Score span elements not found!");
  }
}

// 2. Initialize MediaPipe Hands (for hand landmark detection)
function setupHandDetector() {
  handDetector = new Hands({
    locateFile: (file) => `https://cdn.jsdelivr.net/npm/@mediapipe/hands/${file}`,
  });
  handDetector.setOptions({
    maxNumHands: 1,
    modelComplexity: 1,
    minDetectionConfidence: 0.5,
    minTrackingConfidence: 0.5,
  });
  // We will not start continuous detection; instead, we will use handDetector on-demand when the user plays a round.
  console.log("MediaPipe Hands ready");
}

// 3. Load the ONNX model and create an inference session
async function loadModel() {
  try {
    ortSession = await ort.InferenceSession.create('gesture_classifier.onnx');
    console.log("ONNX model loaded");
  } catch (e) {
    console.error("Failed to load ONNX model:", e);
  }
}

// 4. Hand feature extraction function
function extractHandFeatures(landmarks) {
  // Helper function to calculate distance
  function distance(p1, p2) {
    return Math.sqrt(
      Math.pow(p2.x - p1.x, 2) +
      Math.pow(p2.y - p1.y, 2) +
      Math.pow(p2.z - p1.z, 2)
    );
  }

  // Helper function to calculate angle
  function calculateAngle(p1, p2, p3) {
    // Vectors from p2 to p1 and p2 to p3
    const v1 = {
      x: p1.x - p2.x,
      y: p1.y - p2.y,
      z: p1.z - p2.z
    };

    const v2 = {
      x: p3.x - p2.x,
      y: p3.y - p2.y,
      z: p3.z - p2.z
    };

    // Dot product
    const dotProduct = v1.x * v2.x + v1.y * v2.y + v1.z * v2.z;

    // Magnitudes
    const mag1 = Math.sqrt(v1.x * v1.x + v1.y * v1.y + v1.z * v1.z);
    const mag2 = Math.sqrt(v2.x * v2.x + v2.y * v2.y + v2.z * v2.z);

    // Angle in radians, then convert to degrees
    const cosAngle = dotProduct / (mag1 * mag2);
    // Clamp to avoid numerical issues
    const clampedCosAngle = Math.max(-1, Math.min(1, cosAngle));
    return Math.acos(clampedCosAngle) * (180 / Math.PI);
  }

  // MediaPipe hand landmark indices
  const WRIST = 0;
  const THUMB_TIP = 4;
  const INDEX_FINGER_TIP = 8;
  const INDEX_FINGER_MCP = 5;  // Base of index finger
  const MIDDLE_FINGER_TIP = 12;
  const MIDDLE_FINGER_MCP = 9;  // Base of middle finger
  const RING_FINGER_TIP = 16;
  const RING_FINGER_MCP = 13;  // Base of ring finger
  const PINKY_TIP = 20;
  const PINKY_MCP = 17;  // Base of pinky finger

  // Calculate palm center (average of base points of all fingers)
  const palmCenter = {
    x: (landmarks[INDEX_FINGER_MCP].x + landmarks[MIDDLE_FINGER_MCP].x +
      landmarks[RING_FINGER_MCP].x + landmarks[PINKY_MCP].x) / 4,
    y: (landmarks[INDEX_FINGER_MCP].y + landmarks[MIDDLE_FINGER_MCP].y +
      landmarks[RING_FINGER_MCP].y + landmarks[PINKY_MCP].y) / 4,
    z: (landmarks[INDEX_FINGER_MCP].z + landmarks[MIDDLE_FINGER_MCP].z +
      landmarks[RING_FINGER_MCP].z + landmarks[PINKY_MCP].z) / 4
  };

  // Calculate palm width (distance between index MCP and pinky MCP)
  const palmWidth = distance(landmarks[INDEX_FINGER_MCP], landmarks[PINKY_MCP]);

  // Feature 1: Finger extension ratios
  const thumbExtension = distance(landmarks[THUMB_TIP], palmCenter) / palmWidth;
  const indexExtension = distance(landmarks[INDEX_FINGER_TIP], palmCenter) / palmWidth;
  const middleExtension = distance(landmarks[MIDDLE_FINGER_TIP], palmCenter) / palmWidth;
  const ringExtension = distance(landmarks[RING_FINGER_TIP], palmCenter) / palmWidth;
  const pinkyExtension = distance(landmarks[PINKY_TIP], palmCenter) / palmWidth;

  // Feature 2: Finger bending angles
  const thumbAngle = calculateAngle(landmarks[2], landmarks[3], landmarks[4]);  // IP joint
  const indexAngle = calculateAngle(landmarks[6], landmarks[7], landmarks[8]);  // PIP joint
  const middleAngle = calculateAngle(landmarks[10], landmarks[11], landmarks[12]);  // PIP joint
  const ringAngle = calculateAngle(landmarks[14], landmarks[15], landmarks[16]);  // PIP joint
  const pinkyAngle = calculateAngle(landmarks[18], landmarks[19], landmarks[20]);  // PIP joint

  // Feature 3: Inter-fingertip distances
  const indexToMiddleDist = distance(landmarks[INDEX_FINGER_TIP], landmarks[MIDDLE_FINGER_TIP]) / palmWidth;
  const middleToRingDist = distance(landmarks[MIDDLE_FINGER_TIP], landmarks[RING_FINGER_TIP]) / palmWidth;
  const ringToPinkyDist = distance(landmarks[RING_FINGER_TIP], landmarks[PINKY_TIP]) / palmWidth;
  const thumbToIndexDist = distance(landmarks[THUMB_TIP], landmarks[INDEX_FINGER_TIP]) / palmWidth;

  // Feature 4: Thumb opposition
  const thumbToMiddleDist = distance(landmarks[THUMB_TIP], landmarks[MIDDLE_FINGER_TIP]) / palmWidth;
  const thumbToRingDist = distance(landmarks[THUMB_TIP], landmarks[RING_FINGER_TIP]) / palmWidth;
  const thumbToPinkyDist = distance(landmarks[THUMB_TIP], landmarks[PINKY_TIP]) / palmWidth;

  // Return all features as Float32Array (needed for ONNX)
  return new Float32Array([
    // Finger extension ratios
    thumbExtension, indexExtension, middleExtension, ringExtension, pinkyExtension,

    // Finger bending angles
    thumbAngle, indexAngle, middleAngle, ringAngle, pinkyAngle,

    // Inter-fingertip distances
    indexToMiddleDist, middleToRingDist, ringToPinkyDist, thumbToIndexDist,

    // Thumb opposition
    thumbToMiddleDist, thumbToRingDist, thumbToPinkyDist
  ]);
}

// 5. Gesture prediction function
async function predictGesture(landmarks) {
  if (!ortSession || !landmarks) {
    console.error("ONNX session or landmarks not available");
    return null;
  }

  try {
    // Extract features
    const inputFeatures = extractHandFeatures(landmarks);

    // Store features globally for potential upload
    window.lastPredictionFeatures = Array.from(inputFeatures);

    // Log features for debugging
    console.log("Input features:", inputFeatures);

    // Check for NaN or Infinity values
    for (let i = 0; i < inputFeatures.length; i++) {
      if (isNaN(inputFeatures[i]) || !isFinite(inputFeatures[i])) {
        console.log("NAN or infinite value found in inputFeatures at index", i);
      }
    }

    // Prepare input tensor
    const inputTensor = new ort.Tensor('float32', inputFeatures, [1, inputFeatures.length]);

    console.log("Running inference with ONNX model");

    // Run inference
    const outputMap = await ortSession.run({ input: inputTensor });
    const outputData = outputMap.output.data;  // Float32Array containing predictions

    // Get predicted class (index of max value)
    const predIndex = outputData.indexOf(Math.max(...outputData));
    const prediction = CLASS_NAMES[predIndex];
    const confidence = outputData[predIndex];

    console.log("Prediction:", prediction, "Confidence:", confidence);

    return {
      gesture: prediction,
      confidence: confidence,
      allProbabilities: outputData
    };
  } catch (err) {
    console.error("ONNX inference failed:", err);
    return null;
  }
}

// 6. Helper function to convert data URL to Blob for upload
function dataURLtoBlob(dataURL) {
  const arr = dataURL.split(',');
  const mime = arr[0].match(/:(.*?);/)[1];
  const bstr = atob(arr[1]);
  let n = bstr.length;
  const u8arr = new Uint8Array(n);

  while (n--) {
    u8arr[n] = bstr.charCodeAt(n);
  }

  return new Blob([u8arr], { type: mime });
}

// 7. Cloudinary upload function
async function uploadImageToCloudinary(imageBlob, label) {
  const cloudName = 'dodjfdoxf';
  const uploadPreset = 'praise_mlops';

  // Create form data
  const formData = new FormData();
  formData.append('file', imageBlob);
  formData.append('upload_preset', uploadPreset);
  formData.append('folder', 'user_submissions');

  // Add custom metadata for your ML pipeline
  formData.append('context', `label=${label}`); // You can add more context fields

  try {
    // Make the upload request
    const response = await fetch(`https://api.cloudinary.com/v1_1/${cloudName}/image/upload`, {
      method: 'POST',
      body: formData
    });

    if (!response.ok) {
      throw new Error('Upload failed');
    }

    const result = await response.json();

    return {
      success: true,
      imageUrl: result.secure_url,
      publicId: result.public_id,
      metadata: result.context
    };
  } catch (error) {
    console.error('Upload error:', error);
    return {
      success: false,
      error: error.message
    };
  }
}

<<<<<<< HEAD
// 8. Game logic: countdown and then play one round
=======
 
// Function to update the scoreboard display
function updateScoreboard() {
  if (userScoreSpan && pcScoreSpan) {
    userScoreSpan.textContent = userScore;
    pcScoreSpan.textContent = pcScore;
  } else {
    console.error("Error: Score span elements not found!");
  }
}

// 5. Game logic: countdown and then play one round (capture frame, run detection & inference, show result)
>>>>>>> b9149246
async function playRound() {
  // Hide feedback from previous round (if any)
  feedbackDiv.style.display = 'none';

  // Reset upload status display
  uploadStatusDiv.style.display = 'none';

  // Countdown before starting the game
  await countdown();

  // Draw current frame to canvas
  const ctx = canvas.getContext('2d');
  ctx.drawImage(video, 0, 0, canvas.width, canvas.height);

  // Define a one-time callback for hand results
  handDetector.onResults(async (results) => {
    // Remove the callback to avoid interference with future calls
    handDetector.onResults(() => { });  // reset to no-op

    if (!results.multiHandLandmarks || results.multiHandLandmarks.length === 0) {
      resultDiv.textContent = "No hand detected. Please try again.";
      return;
    }

    // Get the first hand's landmarks
    const landmarks = results.multiHandLandmarks[0];

    // Use the new prediction function
    const predictionResult = await predictGesture(landmarks);

    if (!predictionResult) {
      resultDiv.textContent = "Error in gesture recognition. Please try again.";
      return;
    }

    const prediction = predictionResult.gesture;

    // Randomly select computer's move
    const compIndex = Math.floor(Math.random() * 3);
    const compMove = CLASS_NAMES[compIndex];

    // Determine winner
    let outcome;
    let playerEmoji = emojiMap[prediction];
    let computerEmoji = emojiMap[compMove];

    if (prediction === compMove) {
      outcome = "🤝 It's a draw!";
    } else {
      // Define win conditions: rock beats scissors, scissors beats paper, paper beats rock
      if (
        (prediction === "rock" && compMove === "scissors") ||
        (prediction === "scissors" && compMove === "paper") ||
        (prediction === "paper" && compMove === "rock")
      ) {
<<<<<<< HEAD
        outcome = "👑 You win! 🎉";
        userScore++;
        playerEmoji = `👑${playerEmoji}`; // Add crown to winner
      } else {
        outcome = "😭 You lose. ";
        pcScore++;
=======
 outcome = "👑 You win! 🎉";
        userScore++; // Increment user score
        playerEmoji = `👑${playerEmoji}`; // Add crown to winner
      } else {
        outcome = "😭 You lose. ";
        pcScore++; // Increment PC score
>>>>>>> b9149246
        computerEmoji = `👑${computerEmoji}`; // Add crown to winner
      }
    }

<<<<<<< HEAD
    // Display result
    updateScoreboard();
=======
    updateScoreboard(); // Update scoreboard after each round
>>>>>>> b9149246
    resultDiv.innerHTML = `<span class="player-emoji">${playerEmoji}</span> vs <span class="computer-emoji">${computerEmoji}</span><br>${outcome}`;
    resultDiv.classList.add('animate-result'); // Add class for animation

    // Optional: Add confidence display
    resultDiv.innerHTML += `<br><small>Confidence: ${(predictionResult.confidence * 100).toFixed(1)}%</small>`;

    // Save the current frame image data and predicted label
    capturedImage = canvas.toDataURL("image/png");

    // Show feedback options
    feedbackDiv.style.display = 'block';
  });

  // Send the current frame to MediaPipe for processing (this will trigger the onResults above)
  await handDetector.send({ image: canvas });
}

// Countdown helper function
async function countdown() {
  return new Promise((resolve) => {
    let count = 3;
    resultDiv.innerHTML = `<span class="countdown">${count}</span>`;
    const interval = setInterval(() => {
      count--;
      if (count > 0) {
        resultDiv.innerHTML = `<span class="countdown">${count}</span>`;
      } else {
        resultDiv.innerHTML = `<span class="countdown">Go!</span>`;
        clearInterval(interval);
        setTimeout(() => {
          resolve();
        }, 1000);
      }
    }, 1000);
  });
}

// 9. Updated feedback handling with Cloudinary upload
feedbackButtons.forEach(btn => {
  btn.addEventListener('click', async () => {
    if (isUploading) return; // Prevent multiple clicks during upload

    const correctGesture = btn.getAttribute('data-gesture');  // "rock", "paper", or "scissors"

    // Check if prediction already matches the selected gesture
    const resultText = resultDiv.innerHTML;
    if (resultText && correctGesture && resultText.includes(emojiMap[correctGesture])) {
      // If the prediction was actually correct, no correction needed
      feedbackDiv.style.display = 'none';
      return;
    }

    // Otherwise, process the captured image and correct label
    if (capturedImage) {
      // Store locally for potential download
      collectedData.push({
        image: capturedImage,
        label: correctGesture,
        features: window.lastPredictionFeatures // Store features if available
      });

      // Show download button if not already visible
      downloadBtn.style.display = 'inline-block';

      // Show upload status
      isUploading = true;
      uploadStatusDiv.textContent = "Uploading image to cloud...";
      uploadStatusDiv.style.display = 'block';

      try {
        // Convert data URL to Blob for upload
        const imageBlob = dataURLtoBlob(capturedImage);

        // Upload to Cloudinary
        const uploadResult = await uploadImageToCloudinary(imageBlob, correctGesture);

        if (uploadResult.success) {
          uploadStatusDiv.textContent = "Upload successful!";
          uploadStatusDiv.className = 'success';
          console.log("Image uploaded to Cloudinary:", uploadResult);

          // Optional: Store the Cloudinary URL with your collected data
          collectedData[collectedData.length - 1].cloudinaryUrl = uploadResult.imageUrl;

          setTimeout(() => {
            uploadStatusDiv.style.display = 'none';
            feedbackDiv.style.display = 'none';
          }, 2000); // Hide after 2 seconds
        } else {
          uploadStatusDiv.textContent = "Upload failed. Data saved locally.";
          uploadStatusDiv.className = 'error';
          console.error("Cloudinary upload failed:", uploadResult.error);

          setTimeout(() => {
            uploadStatusDiv.style.display = 'none';
            feedbackDiv.style.display = 'none';
          }, 3000); // Hide after 3 seconds
        }
      } catch (error) {
        console.error("Error in upload process:", error);
        uploadStatusDiv.textContent = "Upload error. Data saved locally.";
        uploadStatusDiv.className = 'error';

        setTimeout(() => {
          uploadStatusDiv.style.display = 'none';
          feedbackDiv.style.display = 'none';
        }, 3000); // Hide after 3 seconds
      } finally {
        isUploading = false;
      }
    }
  });
});

// 10. Updated download function to include features
downloadBtn.addEventListener('click', () => {
  if (collectedData.length === 0) return;
  const dataStr = JSON.stringify(collectedData, null, 2);
  const blob = new Blob([dataStr], { type: "application/json" });
  const url = URL.createObjectURL(blob);
  const a = document.createElement('a');
  a.href = url;
  a.download = "rps_corrections.json";
  document.body.appendChild(a);
  a.click();
  document.body.removeChild(a);
  URL.revokeObjectURL(url);
});

// 11. Initialize everything on page load
(async function init() {
  await setupWebcam();
  setupHandDetector();
  await loadModel();
  updateScoreboard(); // Initialize scoreboard display
  console.log("Initialization complete.");
})();

// 12. Set up the Play button to start a round
const playButton = document.getElementById('play-button');
playButton.addEventListener('click', () => {
  playRound();
});<|MERGE_RESOLUTION|>--- conflicted
+++ resolved
@@ -1,7 +1,6 @@
 // Mapping of class indices to gesture names, per training: 0=paper, 1=rock, 2=scissors
 const CLASS_NAMES = ["paper", "rock", "scissors"];
 
-<<<<<<< HEAD
 // Map prediction to emoji
 const emojiMap = {
   "rock": "✊",
@@ -9,11 +8,6 @@
   "scissors": "✌️"
 };
 
-=======
-
-
- 
->>>>>>> b9149246
 // Global state
 let ortSession = null;              // ONNX Runtime inference session
 let handDetector = null;            // MediaPipe Hands instance
@@ -31,7 +25,6 @@
 const feedbackDiv = document.getElementById('feedback');
 const feedbackButtons = document.querySelectorAll('.feedback-btn');
 const downloadBtn = document.getElementById('download-btn');
-<<<<<<< HEAD
 const userScoreSpan = document.getElementById('user-score');
 const pcScoreSpan = document.getElementById('pc-score');
 const scoreboardDiv = document.getElementById('scoreboard');
@@ -46,14 +39,6 @@
   feedbackDiv.parentNode.insertBefore(uploadStatusDiv, feedbackDiv.nextSibling);
 }
 
-=======
-let userScore = 0;
-let pcScore = 0;
-const userScoreSpan = document.getElementById('user-score'); // New: Element to display user score
-const pcScoreSpan = document.getElementById('pc-score');     // New: Element to display PC score
-const scoreboardDiv = document.getElementById('scoreboard');
- 
->>>>>>> b9149246
 // 1. Initialize webcam video stream
 async function setupWebcam() {
   try {
@@ -315,22 +300,7 @@
   }
 }
 
-<<<<<<< HEAD
 // 8. Game logic: countdown and then play one round
-=======
- 
-// Function to update the scoreboard display
-function updateScoreboard() {
-  if (userScoreSpan && pcScoreSpan) {
-    userScoreSpan.textContent = userScore;
-    pcScoreSpan.textContent = pcScore;
-  } else {
-    console.error("Error: Score span elements not found!");
-  }
-}
-
-// 5. Game logic: countdown and then play one round (capture frame, run detection & inference, show result)
->>>>>>> b9149246
 async function playRound() {
   // Hide feedback from previous round (if any)
   feedbackDiv.style.display = 'none';
@@ -386,31 +356,18 @@
         (prediction === "scissors" && compMove === "paper") ||
         (prediction === "paper" && compMove === "rock")
       ) {
-<<<<<<< HEAD
         outcome = "👑 You win! 🎉";
         userScore++;
         playerEmoji = `👑${playerEmoji}`; // Add crown to winner
       } else {
         outcome = "😭 You lose. ";
         pcScore++;
-=======
- outcome = "👑 You win! 🎉";
-        userScore++; // Increment user score
-        playerEmoji = `👑${playerEmoji}`; // Add crown to winner
-      } else {
-        outcome = "😭 You lose. ";
-        pcScore++; // Increment PC score
->>>>>>> b9149246
         computerEmoji = `👑${computerEmoji}`; // Add crown to winner
       }
     }
 
-<<<<<<< HEAD
     // Display result
     updateScoreboard();
-=======
-    updateScoreboard(); // Update scoreboard after each round
->>>>>>> b9149246
     resultDiv.innerHTML = `<span class="player-emoji">${playerEmoji}</span> vs <span class="computer-emoji">${computerEmoji}</span><br>${outcome}`;
     resultDiv.classList.add('animate-result'); // Add class for animation
 
@@ -546,6 +503,7 @@
   setupHandDetector();
   await loadModel();
   updateScoreboard(); // Initialize scoreboard display
+  updateScoreboard(); // Initialize scoreboard display
   console.log("Initialization complete.");
 })();
 
